import os from 'os'
import path from 'path'
import { kanji2number, findKanjiNumbers } from '@geolonia/japanese-numeral'

<<<<<<< HEAD
const today = new Date().toISOString().slice(0, 10)

const tmpdir = path.join(os.tmpdir(), `normalize-japanese-addresses-${today}`)
=======
const numformat = (number: number) => {
  return ('0' + number).slice(-2)
}

const today = new Date()
const tmpdir = path.join(
  os.tmpdir(),
  `normalize-japanese-addresses-${today.getFullYear()}${numformat(
    today.getMonth() + 1,
  )}${numformat(today.getDate())}`,
)
>>>>>>> 2b679f96
const fetch = require('node-fetch-cache')(tmpdir)
import dict from './lib/dict'
import NormalizationError from './lib/NormalizationError'

const endpoint = 'https://geolonia.github.io/japanese-addresses/api/ja'

const kan2num = (string: string) => {
  const kanjiNumbers = findKanjiNumbers(string)
  for (let i = 0; i < kanjiNumbers.length; i++) {
    // @ts-ignore
    string = string.replace(kanjiNumbers[i], kanji2number(kanjiNumbers[i]))
  }

  return string
}

const zen2han = (str: string) => {
  return str.replace(/[Ａ-Ｚａ-ｚ０-９ー−]/g, (s) => {
    if ('ー' === s || '−' === s) {
      return '-'
    } else {
      return String.fromCharCode(s.charCodeAt(0) - 0xfee0)
    }
  })
}

export interface NormalizeResult {
  pref: string
  city: string
  town: string
  addr: string
}

export const normalize: (input: string) => Promise<NormalizeResult> = async (
  address,
) => {
  let addr = address

  // 都道府県名の正規化

  const responsePrefs = await fetch(`${endpoint}.json`)
  const prefectures = await responsePrefs.json()
  const prefs = Object.keys(prefectures)

  let pref = '' // 都道府県名
  addr = addr.trim()
  for (let i = 0; i < prefs.length; i++) {
    const _pref = prefs[i].replace(/(都|道|府|県)$/, '') // `東京` の様に末尾の `都府県` が抜けた住所に対応
    const reg = new RegExp(`^${_pref}(都|道|府|県)`)
    if (addr.match(reg)) {
      pref = prefs[i]
      addr = addr.substring(pref.length) // 都道府県名以降の住所
      break
    }
  }

  if (!pref) {
    throw new NormalizationError("Can't detect the prefecture.", address)
  }

  // 市区町村名の正規化

  const cities = prefectures[pref]

  // 少ない文字数の地名に対してミスマッチしないように文字の長さ順にソート
  cities.sort((a: string, b: string) => {
    return b.length - a.length
  })

  let city = '' // 市区町村名
  addr = addr.trim()
  for (let i = 0; i < cities.length; i++) {
    if (0 === dict(addr).indexOf(dict(cities[i]))) {
      city = cities[i]
      addr = addr.substring(cities[i].length) // 市区町村名以降の住所
      break
    } else {
      // 以下 `xxx郡` が省略されているケースに対する対応
      if (0 < cities[i].indexOf('郡')) {
        // `郡山市` のように `郡` で始まる地名はスキップ
        const _city = cities[i].replace(/.+郡/, '')
        if (0 === dict(addr).indexOf(dict(_city))) {
          city = cities[i]
          addr = addr.substring(_city.length) // 市区町村名以降の住所
          break
        }
      }
    }
  }

  if (!city) {
    throw new NormalizationError("Can't detect the city.", address)
  }

  // 町丁目以降の正規化

  const responseTowns = await fetch(
    `${endpoint}/${encodeURI(pref)}/${encodeURI(city)}.json`,
  )
  const towns = await responseTowns.json()

  // 少ない文字数の地名に対してミスマッチしないように文字の長さ順にソート
  towns.sort((a: string, b: string) => {
    return b.length - a.length
  })

  const units =
    '(丁目|丁|番町|条|軒|線|の町|号|地割|の|[-－﹣−‐⁃‑‒–—﹘―⎯⏤ーｰ─━])'

  let town = ''
  addr = addr.trim()

  for (let i = 0; i < towns.length; i++) {
    let regex1, regex2

    // 京都は通り名があるので後方でマッチさせる。京都以外は先頭でマッチ。
    if (city.match(/^京都市/)) {
      regex1 = new RegExp(
        towns[i].replace(
          /([0-9]+)(丁目|丁|番町|条|軒|線|の町|号|地割|の|[-－﹣−‐⁃‑‒–—﹘―⎯⏤ーｰ─━])/gi,
          `$1${units}`,
        ),
      )
    } else {
      regex1 = new RegExp(
        '^' +
          towns[i].replace(
            /([0-9]+)(丁目|丁|番町|条|軒|線|の町|号|地割|の|[-－﹣−‐⁃‑‒–—﹘―⎯⏤ーｰ─━])/gi,
            `$1${units}`,
          ),
      )
    }

    const reg = new RegExp(`[〇一二三四五六七八九十百千]+${units}`, 'g')

    const _town = dict(towns[i]).replace(reg, (s) => {
      return kan2num(s) // API からのレスポンスに含まれる `n丁目` 等の `n` を数字に変換する。
    })

    // 京都は通り名があるので後方でマッチさせる。京都以外は先頭でマッチ。
    if (city.match(/^京都市/)) {
      regex2 = new RegExp(
        _town.replace(
          /([0-9]+)(丁目?|番町|条|軒|線|の町?|号|地割|[-－﹣−‐⁃‑‒–—﹘―⎯⏤ーｰ─━])/gi,
          `$1${units}`,
        ),
      )
    } else {
      regex2 = new RegExp(
        '^' +
          _town.replace(
            /([0-9]+)(丁目?|番町|条|軒|線|の町?|号|地割|[-－﹣−‐⁃‑‒–—﹘―⎯⏤ーｰ─━])/gi,
            `$1${units}`,
          ),
      )
    }

    const match1 = dict(zen2han(addr)).match(regex1) // n丁目などのnの部分を漢数字にした場合のパターンマッチ
    const match2 = dict(zen2han(addr)).match(regex2) // n丁目などのnの部分を数字にした場合のパターンマッチ
    const match3 = kan2num(dict(zen2han(addr))).match(regex1) // 入力側の住所内の数字を数字に変換してパターンマッチ
    const match4 = kan2num(dict(zen2han(addr))).match(regex2) // 入力側の住所内の数字を数字に変換してパターンマッチ

    const match = match1 || match2 || match3 || match4

    if (match) {
      // 大字という文字列が入る場合は、常に町丁目名の先頭にはいるものと想定する。
      town = towns[i].replace(/^大字/, '')
<<<<<<< HEAD
      addr = addr.replace(/^大字/, '')
      addr = addr.substring(dict(zen2han(addr)).lastIndexOf(match[0]) + match[0].length) // 町丁目以降の住所
=======
      const _m = addr.match(/字/g)

      if (_m && _m.length) {
        // 住所内に `字` がある場合、正規化でそれらを削除してしまっているので、その文字数分だけずれるのでそれを補正する。
        addr = addr.substring(
          dict(zen2han(addr)).lastIndexOf(match[0]) +
            match[0].length +
            _m.length,
        ) // 町丁目以降の住所
      } else {
        addr = addr.substring(
          dict(zen2han(addr)).lastIndexOf(match[0]) + match[0].length,
        ) // 町丁目以降の住所
      }
>>>>>>> 2b679f96
      break
    }
  }

  addr = addr
    .replace(/^-/, '')
    .replace(/^目/, '') // `丁目`に対して`丁`がマッチして目が取り残される事例がある
    .replace(/^町/, '') // `の町`に対して`の`がマッチして`町`が取り残される事例がある
<<<<<<< HEAD
    .replace(/([(0-9０-９〇一二三四五六七八九十百千]+)(番|番地)([(0-9０-９〇一二三四五六七八九十百千]+)号?/, '$1-$3')
    .replace(/([0-9０-９〇一二三四五六七八九十百千]+)番地/, '$1')
    .replace(/([0-9０-９〇一二三四五六七八九十百千]+)の/g, '$1-')
    .replace(/([0-9０-９〇一二三四五六七八九十百千]+)[-－﹣−‐⁃‑‒–—﹘―⎯⏤ーｰ─━]/g, (match) => {
      return zen2han(kan2num(match)).replace(/[-－﹣−‐⁃‑‒–—﹘―⎯⏤ーｰ─━]/g, '-')
    })
    .replace(/[-－﹣−‐⁃‑‒–—﹘―⎯⏤ーｰ─━]([0-9０-９〇一二三四五六七八九十百千]+)/g, (match) => {
      return zen2han(kan2num(match)).replace(/[-－﹣−‐⁃‑‒–—﹘―⎯⏤ーｰ─━]/g, '-')
    })
    .replace(/([0-9０-９〇一二三四五六七八九十百千]+)-/, (s) => { // `1-あ2` のようなケース
      return kan2num(s)
    })
    .replace(/-([0-9０-９〇一二三四五六七八九十百千]+)/, (s) => { // `あ-1` のようなケース
      return kan2num(s)
    })
    .replace(/([0-9０-９〇一二三四五六七八九十百千]+)$/, (s) => { // `串本町串本１２３４` のようなケース
=======
    .replace(/([(0-9〇一二三四五六七八九十百千]+)(番|番地)([0-9]+)号?/, '$1-$3')
    .replace(/([0-9〇一二三四五六七八九十百千]+)番地/, '$1')
    .replace(/([0-9〇一二三四五六七八九十百千]+)の/g, '$1-')
    .replace(
      /([0-9〇一二三四五六七八九十百千]+)[-－﹣−‐⁃‑‒–—﹘―⎯⏤ーｰ─━]/g,
      '$1-',
    )
    .replace(
      /[-－﹣−‐⁃‑‒–—﹘―⎯⏤ーｰ─━]([0-9〇一二三四五六七八九十百千]+)/g,
      '-$1',
    )
    .replace(
      /([0-9〇一二三四五六七八九十百千]+)(-([0-9〇一二三四五六七八九十百千]+))+/,
      (s) => {
        // 1-2-3 のようなケース
        return kan2num(s)
      },
    )
    .replace(/([0-9〇一二三四五六七八九十百千]+)-/, (s) => {
      // `1-あ2` のようなケース
      return kan2num(s)
    })
    .replace(/-([0-9〇一二三四五六七八九十百千]+)/, (s) => {
      // `あ-1` のようなケース
      return kan2num(s)
    })
    .replace(/([0-9〇一二三四五六七八九十百千]+)$/, (s) => {
      // `串本町串本１２３４` のようなケース
>>>>>>> 2b679f96
      return kan2num(s)
    })

  return {
    pref,
    city,
    town,
    addr,
  }
}<|MERGE_RESOLUTION|>--- conflicted
+++ resolved
@@ -2,11 +2,6 @@
 import path from 'path'
 import { kanji2number, findKanjiNumbers } from '@geolonia/japanese-numeral'
 
-<<<<<<< HEAD
-const today = new Date().toISOString().slice(0, 10)
-
-const tmpdir = path.join(os.tmpdir(), `normalize-japanese-addresses-${today}`)
-=======
 const numformat = (number: number) => {
   return ('0' + number).slice(-2)
 }
@@ -18,7 +13,6 @@
     today.getMonth() + 1,
   )}${numformat(today.getDate())}`,
 )
->>>>>>> 2b679f96
 const fetch = require('node-fetch-cache')(tmpdir)
 import dict from './lib/dict'
 import NormalizationError from './lib/NormalizationError'
@@ -186,25 +180,8 @@
     if (match) {
       // 大字という文字列が入る場合は、常に町丁目名の先頭にはいるものと想定する。
       town = towns[i].replace(/^大字/, '')
-<<<<<<< HEAD
       addr = addr.replace(/^大字/, '')
       addr = addr.substring(dict(zen2han(addr)).lastIndexOf(match[0]) + match[0].length) // 町丁目以降の住所
-=======
-      const _m = addr.match(/字/g)
-
-      if (_m && _m.length) {
-        // 住所内に `字` がある場合、正規化でそれらを削除してしまっているので、その文字数分だけずれるのでそれを補正する。
-        addr = addr.substring(
-          dict(zen2han(addr)).lastIndexOf(match[0]) +
-            match[0].length +
-            _m.length,
-        ) // 町丁目以降の住所
-      } else {
-        addr = addr.substring(
-          dict(zen2han(addr)).lastIndexOf(match[0]) + match[0].length,
-        ) // 町丁目以降の住所
-      }
->>>>>>> 2b679f96
       break
     }
   }
@@ -213,54 +190,26 @@
     .replace(/^-/, '')
     .replace(/^目/, '') // `丁目`に対して`丁`がマッチして目が取り残される事例がある
     .replace(/^町/, '') // `の町`に対して`の`がマッチして`町`が取り残される事例がある
-<<<<<<< HEAD
-    .replace(/([(0-9０-９〇一二三四五六七八九十百千]+)(番|番地)([(0-9０-９〇一二三四五六七八九十百千]+)号?/, '$1-$3')
-    .replace(/([0-9０-９〇一二三四五六七八九十百千]+)番地/, '$1')
-    .replace(/([0-9０-９〇一二三四五六七八九十百千]+)の/g, '$1-')
-    .replace(/([0-9０-９〇一二三四五六七八九十百千]+)[-－﹣−‐⁃‑‒–—﹘―⎯⏤ーｰ─━]/g, (match) => {
+    .replace(/([０-９Ａ-Ｚａ-ｚ]+)/g, (match) => { // 全角のアラビア数字は問答無用で半角にする
+      return zen2han(match)
+    })
+    .replace(/([(0-9〇一二三四五六七八九十百千]+)(番|番地)([(0-9〇一二三四五六七八九十百千]+)号?/, '$1-$3')
+    .replace(/([0-9〇一二三四五六七八九十百千]+)番地?/, '$1')
+    .replace(/([0-9〇一二三四五六七八九十百千]+)の/g, '$1-')
+    .replace(/([0-9〇一二三四五六七八九十百千]+)[-－﹣−‐⁃‑‒–—﹘―⎯⏤ーｰ─━]/g, (match) => {
       return zen2han(kan2num(match)).replace(/[-－﹣−‐⁃‑‒–—﹘―⎯⏤ーｰ─━]/g, '-')
     })
-    .replace(/[-－﹣−‐⁃‑‒–—﹘―⎯⏤ーｰ─━]([0-9０-９〇一二三四五六七八九十百千]+)/g, (match) => {
+    .replace(/[-－﹣−‐⁃‑‒–—﹘―⎯⏤ーｰ─━]([0-9〇一二三四五六七八九十百千]+)/g, (match) => {
       return zen2han(kan2num(match)).replace(/[-－﹣−‐⁃‑‒–—﹘―⎯⏤ーｰ─━]/g, '-')
     })
-    .replace(/([0-9０-９〇一二三四五六七八九十百千]+)-/, (s) => { // `1-あ2` のようなケース
-      return kan2num(s)
-    })
-    .replace(/-([0-9０-９〇一二三四五六七八九十百千]+)/, (s) => { // `あ-1` のようなケース
-      return kan2num(s)
-    })
-    .replace(/([0-9０-９〇一二三四五六七八九十百千]+)$/, (s) => { // `串本町串本１２３４` のようなケース
-=======
-    .replace(/([(0-9〇一二三四五六七八九十百千]+)(番|番地)([0-9]+)号?/, '$1-$3')
-    .replace(/([0-9〇一二三四五六七八九十百千]+)番地/, '$1')
-    .replace(/([0-9〇一二三四五六七八九十百千]+)の/g, '$1-')
-    .replace(
-      /([0-9〇一二三四五六七八九十百千]+)[-－﹣−‐⁃‑‒–—﹘―⎯⏤ーｰ─━]/g,
-      '$1-',
-    )
-    .replace(
-      /[-－﹣−‐⁃‑‒–—﹘―⎯⏤ーｰ─━]([0-9〇一二三四五六七八九十百千]+)/g,
-      '-$1',
-    )
-    .replace(
-      /([0-9〇一二三四五六七八九十百千]+)(-([0-9〇一二三四五六七八九十百千]+))+/,
-      (s) => {
-        // 1-2-3 のようなケース
-        return kan2num(s)
-      },
-    )
-    .replace(/([0-9〇一二三四五六七八九十百千]+)-/, (s) => {
-      // `1-あ2` のようなケース
-      return kan2num(s)
-    })
-    .replace(/-([0-9〇一二三四五六七八九十百千]+)/, (s) => {
-      // `あ-1` のようなケース
-      return kan2num(s)
-    })
-    .replace(/([0-9〇一二三四五六七八九十百千]+)$/, (s) => {
-      // `串本町串本１２３４` のようなケース
->>>>>>> 2b679f96
-      return kan2num(s)
+    .replace(/([0-9〇一二三四五六七八九十百千]+)-/, (s) => { // `1-あ2` のようなケース
+      return zen2han(kan2num(s))
+    })
+    .replace(/-([0-9〇一二三四五六七八九十百千]+)/, (s) => { // `あ-1` のようなケース
+      return zen2han(kan2num(s))
+    })
+    .replace(/([0-9〇一二三四五六七八九十百千]+)$/, (s) => { // `串本町串本１２３４` のようなケース
+      return zen2han(kan2num(s))
     })
 
   return {
